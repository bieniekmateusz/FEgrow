--- conflicted
+++ resolved
@@ -8,13 +8,10 @@
  - The user now has to import the libraries (RGroupGrid) and instantiate first.
  - Libraries (linkers, rgroups) are now single .sdf files to avoid problems on clusters with many small files
  - A growing vector can now be any molecule-separating atom in the molecule.
-<<<<<<< HEAD
  - Lipinski now uses the initial definitions of HBD: "sum of Ns and Os" and HBA: "sum of OHs and NHs",
     (thanks to @RPirie96)
-=======
  - When growing a molecule C multiple time in the same session (e.g. +linker +R), the .template attribute will
     always be the original C
->>>>>>> b841a717
 
 **version 1.3.0**
 
